--- conflicted
+++ resolved
@@ -62,13 +62,14 @@
     correlations.to_csv(os.path.join(save_dir, "correlations.csv"), index=False)
     correlations.to_pickle(os.path.join(save_dir, "correlations.pkl"))
 
-<<<<<<< HEAD
     table_rows = len(correlations)
     fig_height = max(6, table_rows * 0.5)
 
     fig, ax = plt.subplots(figsize=(12, fig_height))
     correlations[["human_rel", "mouse_rel"]].boxplot(ax=ax)
-    table_vals = correlations[["group_id", "human_rel", "mouse_rel"] + RK.FILTER_CATEGORIES].values
+    table_vals = correlations[
+        ["group_id", "human_rel", "mouse_rel"] + RK.FILTER_CATEGORIES
+    ].values
     table = plt.table(
         cellText=table_vals,
         colLabels=["group_id", "human_rel", "mouse_rel"] + RK.FILTER_CATEGORIES,
@@ -76,7 +77,7 @@
         cellLoc="center",
         colLoc="center",
     )
-    
+
     # Adjust settings for legibility
     table.scale(1.5, 1.5)
     table.auto_set_font_size(False)
@@ -90,8 +91,7 @@
     # fig.text(0.9, 0.85, "R^2 Correlation Data", ha="center", fontsize=14, fontweight="bold")
     plt.savefig(os.path.join(save_dir, "correlations.png"), bbox_inches="tight")
     plt.close(fig)
-=======
->>>>>>> 3a78f430
+
 
 def get_correlations(
     data_files: dict[str : dict[str : sp.csr_matrix]],
@@ -109,7 +109,8 @@
             "mouse_cross",
             "mouse_comb",
             "mouse_rel",
-        ] + RK.FILTER_CATEGORIES
+        ]
+        + RK.FILTER_CATEGORIES
     )
     # print(data_files)
     # print(metadata_files)
@@ -136,18 +137,9 @@
 
         avg_correlations["group_id"] = gid
         avg_correlations["num_samples"] = n_samples
-<<<<<<< HEAD
 
         for cat in RK.FILTER_CATEGORIES:
             avg_correlations[cat] = metadata_files[gid][RK.HUMAN][cat].iloc[0]
-=======
-        avg_correlations["tag"] = " ".join(
-            [
-                metadata_files[gid][RK.HUMAN][cat].iloc[0]
-                for cat in FILTERED_BY_CATEGORIES
-            ]
-        )
->>>>>>> 3a78f430
 
         correlations = pd.concat([correlations, avg_correlations], ignore_index=True)
 
