--- conflicted
+++ resolved
@@ -43,15 +43,8 @@
 
 
 def setup_dataloaders(data_dir: str):
-    gids = np.random.choice(np.arange(1, 252), size=25, replace=False)
+    gids = np.random.choice(np.arange(1, 158), size=16, replace=False)
 
-<<<<<<< HEAD
-    gids = np.random.choice(
-        np.arange(1, 158), size=16, replace=False
-    )
-    
-=======
->>>>>>> 3a78f430
     human_masks = [f"human*_{gid}" for gid in gids]
     mouse_masks = [f"mouse*_{gid}" for gid in gids]
 
