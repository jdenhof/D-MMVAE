from mmvae.trainers.HumanVAE import HumanVAETrainer
from mmvae.trainers.ExampleTrainer import ExampleTrainer
<<<<<<< HEAD
from mmvae.trainers.trainer import BaseTrainer, HPBaseTrainer, BaseTrainerConfig
__all__ = [
    'BaseTrainer', 
    'BaseTrainerConfig', 
    'HPBaseTrainer', 
    'ExampleTrainer'
]
=======
from mmvae.trainers.trainer import BaseTrainer
__all__ = ['HumanVAETrainer', 'ExampleTrainer', 'BaseTrainer']
>>>>>>> dc4cc5f6
<|MERGE_RESOLUTION|>--- conflicted
+++ resolved
@@ -1,14 +1,10 @@
 from mmvae.trainers.HumanVAE import HumanVAETrainer
 from mmvae.trainers.ExampleTrainer import ExampleTrainer
-<<<<<<< HEAD
 from mmvae.trainers.trainer import BaseTrainer, HPBaseTrainer, BaseTrainerConfig
 __all__ = [
     'BaseTrainer', 
     'BaseTrainerConfig', 
-    'HPBaseTrainer', 
+    'HPBaseTrainer',
+    'HumanVAETrainer', 
     'ExampleTrainer'
-]
-=======
-from mmvae.trainers.trainer import BaseTrainer
-__all__ = ['HumanVAETrainer', 'ExampleTrainer', 'BaseTrainer']
->>>>>>> dc4cc5f6
+]